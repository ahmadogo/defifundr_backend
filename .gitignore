*.vscode
.history
.env
*.DS_Store
*.log

<<<<<<< HEAD
=======

>>>>>>> 1c283a24
old_project/<|MERGE_RESOLUTION|>--- conflicted
+++ resolved
@@ -4,8 +4,5 @@
 *.DS_Store
 *.log
 
-<<<<<<< HEAD
-=======
 
->>>>>>> 1c283a24
-old_project/+old_project/
